--- conflicted
+++ resolved
@@ -6,7 +6,6 @@
 
 [dependencies]
 # Substrate dependencies
-<<<<<<< HEAD
 sp-std = { git = "https://github.com/paritytech/substrate", default-features = false, branch = "statemint" }
 sp-runtime = { git = "https://github.com/paritytech/substrate", default-features = false, branch = "statemint" }
 sp-trie = { git = "https://github.com/paritytech/substrate", default-features = false, branch = "statemint" }
@@ -17,19 +16,6 @@
 polkadot-primitives = { git = "https://github.com/paritytech/polkadot", default-features = false, branch = "statemint" }
 polkadot-core-primitives = { git = "https://github.com/paritytech/polkadot", default-features = false, branch = "statemint" }
 xcm = { git = "https://github.com/paritytech/polkadot", default-features = false, branch = "statemint" }
-=======
-sp-std = { git = "https://github.com/paritytech/substrate", default-features = false, branch = "polkadot-v0.9.1" }
-sp-api = { git = "https://github.com/paritytech/substrate", default-features = false, branch = "polkadot-v0.9.1" }
-sp-runtime = { git = "https://github.com/paritytech/substrate", default-features = false, branch = "polkadot-v0.9.1" }
-sp-trie = { git = "https://github.com/paritytech/substrate", default-features = false, branch = "polkadot-v0.9.1" }
-frame-support = { git = "https://github.com/paritytech/substrate", default-features = false, branch = "polkadot-v0.9.1" }
-
-# Polkadot dependencies
-polkadot-parachain = { git = "https://github.com/paritytech/polkadot", default-features = false, branch = "release-v0.9.1" }
-polkadot-primitives = { git = "https://github.com/paritytech/polkadot", default-features = false, branch = "release-v0.9.1" }
-polkadot-core-primitives = { git = "https://github.com/paritytech/polkadot", default-features = false, branch = "release-v0.9.1" }
-xcm = { git = "https://github.com/paritytech/polkadot", default-features = false, branch = "release-v0.9.1" }
->>>>>>> 4b2c5151
 
 # Other dependencies
 impl-trait-for-tuples = "0.2.1"
